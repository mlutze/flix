/*
 * Copyright 2016 Liam Palmer
 *
 * Licensed under the Apache License, Version 2.0 (the "License");
 * you may not use this file except in compliance with the License.
 * You may obtain a copy of the License at
 *
 *   http://www.apache.org/licenses/LICENSE-2.0
 *
 * Unless required by applicable law or agreed to in writing, software
 * distributed under the License is distributed on an "AS IS" BASIS,
 * WITHOUT WARRANTIES OR CONDITIONS OF ANY KIND, either express or implied.
 * See the License for the specific language governing permissions and
 * limitations under the License.
 */

namespace List {

    ///
    /// Returns true if and only if `xs` is the empty list, i.e. `Nil`.
    ///
    def isEmpty[a](xs: List[a]): Bool = match xs with {
        case Nil => true
        case _ => false
    }

    ///
    /// Returns `Some(x)` if `x` is the first element of `xs`.
    /// Returns `None` if `xs` is empty.
    ///
    def headOpt[a](xs: List[a]): Option[a] = match xs with {
        case Nil => None
        case x :: _ => Some(x)
    }

    ///
    /// Returns `Some(x)` if `x` is the last element of `xs`.
    /// Returns `None` if `xs` is empty.
    ///
    def lastOpt[a](xs: List[a]): Option[a] = match xs with {
        case Nil => None
        case x :: Nil => Some(x)
        case x :: rs => lastOpt(rs)
    }

    ///
    /// Returns the length of `xs`.
    ///
    def length[a](xs: List[a]): Int32 = match xs with {
        case Nil => 0
        case x :: rs => 1 + length(rs)
    }

    ///
    /// Returns `ys` appended to `xs`.
    ///
    def append[a](xs: List[a], ys: List[a]): List[a] = match xs with {
        case Nil => ys
        case x :: rs => x :: append(rs, ys)
    }

    ///
    /// Returns the element at index `i` in `xs`.
    /// If `i < 0` or `i > length(xs)-1` the semantics are undefined.
    ///
    def at[a](i: Int32, xs: List[a]): a = match (i, xs) with {
        case (0, x :: _) => x
        case (p, x :: rs) => at(p - 1, rs)
    }

    ///
    /// Returns `xs` with the first occurrence of `a` removed.
    /// Returns `xs` if `a` does not exist in `xs`.
    ///
    def remove[a](a: a, xs: List[a]): List[a] = match xs with {
        case Nil => Nil
        case x :: rs => if (x == a) rs else x :: remove(a, rs)
    }

    ///
    /// Returns `xs` with the element at index `i` removed.
    /// Returns `xs` if `i < 0` or `i > length(xs)-1`.
    ///
    def removeIndex[a](i: Int32, xs: List[a]): List[a] = match (i, xs) with {
        case (_, Nil) => xs
        case (0, x :: rs) => rs
        case (p, x :: rs) => x :: removeIndex(p - 1, rs)
    }

    ///
    /// Returns true if and only if `xs` contains the element `a`.
    ///
    def memberOf[a](a: a, xs: List[a]): Bool = match xs with {
        case Nil => false
        case x :: rs => if (x == a) true else memberOf(a, rs)
    }

    ///
    /// Returns the position of `a` in `xs`.
    /// Returns -1 if `a` does not exist in `xs`.
    ///
    def indexOf[a](a: a, xs: List[a]): Int32 = indexOfHelper(a, xs, 0)

    ///
    /// Helper function for `indexOf`.
    ///
    @internal
    def indexOfHelper[a](a: a, xs: List[a], acc: Int32): Int32 = match xs with {
        case Nil => -1
        case x :: rs => if (x == a) acc else indexOfHelper(a, rs, acc+1)
    }

    ///
    /// Alias for `findLeft`.
    ///
    def find[a](f: a -> Bool, xs: List[a]): Option[a] = findLeft(f, xs)

    ///
    /// Optionally returns the first element of `xs` that satisfies the predicate `f` when searching from left to right.
    ///
    def findLeft[a](f: a -> Bool, xs: List[a]): Option[a] = match xs with {
        case Nil => None
        case x :: rs => if (f(x)) Some(x) else findLeft(f, rs)
    }

    ///
    /// Optionally returns the first element of `xs` that satisfies the predicate `f` when searching from right to left.
    ///
    def findRight[a](f: a -> Bool, xs: List[a]): Option[a] = match xs with {
        case Nil => None
        case x :: rs => Option.withDefault(findRight(f, rs), if (f(x)) Some(x) else None)
    }

    //
    // ## List Building
    //

    ///
    /// Returns a list of all integers between `b` (inclusive) and `e` (exclusive).
    /// Returns `Nil` if `b >= e`.
    ///
    def range(b: Int32, e: Int32): List[Int32] = if (b >= e) Nil else b :: range(b + 1, e)

    ///
    /// Returns a list with the element `a` repeated `n` times.
    /// Returns `Nil` if `n < 0`.
    ///
    def repeat[a](a: a, n: Int32): List[a] = if (n <= 0) Nil else a :: repeat(a, n - 1)

    ///
    /// Alias for `scanLeft`.
    ///
    def scan[a,b](f: (b, a) -> b, s: b, xs: List[a]): List[b] = scanLeft(f, s, xs)

    ///
    /// Accumulates the result of applying `f` to `xs` going left to right.
    /// That is, the result is of the form: `s :: f(s, x1) :: f(f(s, x1), x2)  ...`.
    ///
    def scanLeft[a,b](f: (b, a) -> b, s: b, xs: List[a]): List[b] = s :: scanLeftHelper(f, s, xs)

    ///
    /// Helper function for `scanLeft`.
    ///
    @internal
    def scanLeftHelper[a,b](f: (b, a) -> b, s: b, xs: List[a]): List[b] = match xs with {
        case Nil => Nil
        case x :: rs => f(s, x) :: scanLeftHelper(f, f(s, x), rs)
    }

    ///
    /// Accumulates the result of applying `f` to `xs` going right to left.
    /// That is, the result is of the form: `... f(xn-1, f(xn, s)) :: f(xn, s) :: s`.
    ///
    def scanRight[a,b](f: (a, b) -> b, s: b, xs: List[a]): List[b] = match xs with {
        case Nil => s :: Nil
        case x :: rs => match scanRight(f, s, rs) with {
            case y :: ys => f(x, y) :: y :: ys
        }
    }

    //
    // ## List Transformation
    //

    ///
    /// Returns the result of applying `f` to every element in `xs`.
    /// That is, the result is of the form: `f(x1) :: f(x2) :: ...`.
    ///
    def map[a,b](f: a -> b, xs: List[a]): List[b] = match xs with {
        case Nil => Nil
        case x :: rs => f(x) :: map(f, rs)
    }

    ///
    /// Returns the result of applying `f` to every element in `xs` along with that element's index.
    /// That is, the result is of the form: `f(x1, 0) :: f(x2, 1) :: ...`.
    ///
    def mapWithIndex[a,b](f: (a, Int32) -> b, xs: List[a]): List[b] = mapWithIndexHelper(f, xs, 0)

    ///
    /// Helper function for `mapWithIndex`.
    ///
    @internal
    def mapWithIndexHelper[a,b](f: (a, Int32) -> b, xs: List[a], i: Int32): List[b] = match xs with {
        case Nil => Nil
        case x :: rs => f(x, i) :: mapWithIndexHelper(f, rs, i+1)
    }

    ///
    /// Returns the result of applying `f` to every element in `xs` and concatenating the results.
    ///
    def flatMap[a,b](f: a -> List[b], xs: List[a]): List[b] = match xs with {
        case Nil => Nil
        case x :: rs => f(x) ::: flatMap(f, rs)
    }

    ///
    /// Returns the reverse of `xs`.
    ///
    def reverse[a](xs: List[a]): List[a] = reverseHelper(xs, Nil)

    ///
    /// Helper function for `reverse`.
    ///
    @internal
    def reverseHelper[a](xs: List[a], acc: List[a]): List[a] = match xs with {
        case Nil => acc
        case x :: rs => reverseHelper(rs, x :: acc)
    }

    ///
    /// Returns `xs` with its elements rotated `n` positions to the left.
    /// That is, returns a new list where the first `n mod length(xs)` elements in `xs`
    /// are the last `n mod length(xs)` elements of the new list.
    ///
    def rotateLeft[a](n: Int32, xs: List[a]): List[a] =
        let len = length(xs);
            if (len == 0) xs else
                let rem = n % len;
                let rotate = if (rem < 0) rem + len else rem;
                    drop(rotate, xs) ::: take(rotate, xs)

    ///
    /// Returns `xs` with its elements rotated `n` positions to the right.
    /// That is, returns a new list where the last `n mod length(xs)` elements in `xs`
    /// are the first `n mod length(xs)` elements of the new list.
    ///
    def rotateRight[a](n: Int32, xs: List[a]): List[a] = rotateLeft(-n, xs)

    ///
    /// Returns `xs` with the element at index `i` replaced by `a`.
    /// Returns `xs` if `i < 0` or `i > length(xs)-1`.
    ///
    def replace[a](i: Int32, a: a, xs: List[a]): List[a] = match (i, xs) with {
        case (_, Nil) => xs
        case (0, x :: rs) => a :: rs
        case (p, x :: rs) => x :: replace(p-1, a, rs)
    }

    ///
    /// Returns `ys` with the `n` elements starting at index `i` replaced with the elements of `xs`.
    /// If any of the indices `i, i+1, i+2, ... , i+n-1` are out of range in `ys` then no patching is done at these indices.
    /// If `xs` becomes depleted then no further patching is done.
    /// If patching occurs at index `i+j` in `ys`, then the element at index `j` in `xs` is used.
    ///
    def patch[a](i: Int32, n: Int32, xs: List[a], ys: List[a]): List[a] = patchHelper(i, n, drop(-i, xs), ys, 0)

    ///
    /// Helper function for `patch`.
    ///
    @internal
    def patchHelper[a](i: Int32, n: Int32, xs: List[a], ys: List[a], c: Int32): List[a] = match (xs, ys) with {
        case (x :: qs, y :: rs) => if (c >= i && c < i+n) x :: patchHelper(i, n, qs, rs, c+1) else y :: patchHelper(i, n, xs, rs, c+1)
        case _ => ys
    }

    ///
    /// Returns all permutations of `xs` in lexicographical order by element indices in `xs`.
    /// That is, `xs` is the first permutation and `reverse(xs)` is the last permutation.
    ///
    def permutations[a](xs: List[a]): List[List[a]] = match xs with {
        case Nil => Nil :: Nil
        case _ => permutationHelper(0, xs)
    }

    ///
    /// Helper function for `permutations`.
    /// Returns all permutations of `xs` starting with an element at or after index `i`.
    ///
    @internal
    def permutationHelper[a](i: Int32, xs: List[a]): List[List[a]] =
        if (i == length(xs)) Nil
        else applyHelper(at(i, xs), permutations(removeIndex(i, xs))) ::: permutationHelper(i+1, xs)

    ///
    /// Returns all subsequences of `xs` in lexicographical order by element indices in `xs`.
    /// That is, `xs` is the first subsequence and `Nil` is the last subsequence.
    ///
    def subsequences[a](xs: List[a]): List[List[a]] = match xs with {
        case Nil => Nil :: Nil
        case x :: rs =>
            let r = subsequences(rs);
                applyHelper(x, r) ::: r
    }

    ///
    /// Helper function for `permutations` and `subsequences`.
    /// Returns `xs` with `a` added to the beginning of each element in `xs`.
    ///
    @internal
    def applyHelper[a](a: a, xs: List[List[a]]): List[List[a]] = match xs with {
        case Nil => Nil
        case x :: rs => (a :: x) :: applyHelper(a, rs)
    }

    ///
    /// Returns `xs` with `a` inserted between every two adjacent elements.
    ///
    def intersperse[a](a: a, xs: List[a]): List[a] = match xs with {
        case x1 :: x2 :: rs => x1 :: a :: intersperse(a, x2 :: rs)
        case _ => xs
    }

    ///
    /// Returns the concatenation of the elements in `ys` with the elements of `xs` inserted between every two adjacent elements.
    /// That is, returns y1 + x + y2 + x + ... + x + yn.
    ///
    def intercalate[a](xs: List[a], ys: List[List[a]]): List[a] = match ys with {
        case Nil => Nil
        case y :: Nil => y
        case y1 :: y2 :: rs => y1 ::: xs ::: intercalate(xs, y2 :: rs)
    }

    ///
    /// Returns the transpose of `xs`.
    /// Returns `xs` if the dimensions of the elements of `xs` are mismatched.
    ///
    def transpose[a](xs: List[List[a]]): List[List[a]] = match xs with {
        case Nil => Nil
        case x :: rs =>
            let len = length(x);
                if (!uniformHelper(xs, len) || len == 0) xs else transposeHelper(xs, len)
    }

    ///
    /// Helper function for `transpose`.
    ///
    @internal
    def uniformHelper[a](xs: List[List[a]], l: Int32): Bool = match xs with {
        case Nil => true
        case x :: rs => if (length(x) == l) uniformHelper(rs, l) else false
    }

    ///
    /// Helper function for `transpose`.
    ///
    @internal
    def transposeHelper[a](xs: List[List[a]], l: Int32): List[List[a]] = match xs with {
        case Nil => repeat(Nil, l)
        case x :: rs => applyListHelper(x, transposeHelper(rs, l))
    }

    ///
    /// Helper function for `transpose`.
    ///
    @internal
    def applyListHelper[a](xs: List[a], ys: List[List[a]]): List[List[a]] = match (xs, ys) with {
        case (Nil, Nil) => Nil
        case (x :: rs, y :: qs) => (x :: y) :: applyListHelper(rs, qs)
    }

    //
    // ## List Predicates
    //

    ///
    /// Returns `true` if and only if `xs` is a prefix of `ys`.
    ///
    def isPrefixOf[a](xs: List[a], ys: List[a]): Bool = match (xs, ys) with {
        case (Nil, _) => true
        case (_, Nil) => false
        case (x :: qs, y :: rs) => if (x == y) isPrefixOf(qs, rs) else false
    }

    ///
    /// Returns `true` if and only if `xs` is an infix of `ys`.
    ///
    def isInfixOf[a](xs: List[a], ys: List[a]): Bool = match (xs, ys) with {
        case (Nil, _) => true
        case (_, Nil) => false
        case (_, y :: rs) => if (isPrefixOf(xs, ys)) true else isInfixOf(xs, rs)
    }

    ///
    /// Returns `true` if and only if `xs` is a suffix of `ys`.
    ///
    def isSuffixOf[a](xs: List[a], ys: List[a]): Bool = isPrefixOf(reverse(xs), reverse(ys))

    //
    // ## Fold And Reduce
    //

    ///
    /// Alias for foldLeft.
    ///
    def fold[a,b](f: (b, a) -> b, s: b, xs: List[a]): b = foldLeft(f, s, xs)

    ///
    /// Applies `f` to a start value `s` and all elements in `xs` going from left to right.
    /// That is, the result is of the form: `f(...f(f(s, x1), x2)..., xn)`.
    ///
    def foldLeft[a,b](f: (b, a) -> b, s: b, xs: List[a]): b = match xs with {
        case Nil => s
        case x :: rs => foldLeft(f, f(s, x), rs)
    }

    ///
    /// Applies `f` to a start value `s` and all elements in `xs` going from right to left.
    /// That is, the result is of the form: `f(x1, ...f(xn-1, f(xn, s))...)`.
    ///
    def foldRight[a,b](f: (a, b) -> b, s: b, xs: List[a]): b = match xs with {
        case Nil => s
        case x :: rs => f(x, foldRight(f, s, rs))
    }

    ///
    /// Alias for reduceLeftOpt.
    ///
    def reduceOpt[a](f: (a, a) -> a, xs: List[a]): Option[a] = reduceLeftOpt(f, xs)

    ///
    /// Applies `f` to all elements in `xs` going from left to right until a single value `v` is obtained.  Returns `Some(v)`.
    /// That is, the result is of the form: `Some(f(...f(f(x1, x2), x3)..., xn))`
    /// Returns `None` is `xs` is empty.
    ///
    def reduceLeftOpt[a](f: (a, a) -> a, xs: List[a]): Option[a] = match xs with {
        case Nil => None
        case x :: rs => Some(foldLeft(f, x, rs))
    }

    ///
    /// Applies `f` to all elements in `xs` going from right to left until a single value `v` is obtained.  Returns `Some(v)`.
    /// That is, the result is of the form: `Some(f(x1, ...f(xn-2, f(xn-1, xn))...))`
    /// Returns `None` is `xs` is empty.
    ///
    def reduceRightOpt[a](f: (a, a) -> a, xs: List[a]): Option[a] = match xs with {
        case Nil => None
        case x :: rs => match reduceRightOpt(f, rs) with {
            case None => Some(x)
            case Some(v) => Some(f(x, v))
        }
    }

    //
    // ## Special Folds
    //

    ///
    /// Returns the number of elements in `xs` that satisfy the predicate `f`.
    ///
    def count[a](f: a -> Bool, xs: List[a]): Int32 = match xs with {
        case Nil => 0
        case x :: rs =>
            let r = count(f, rs);
                if (f(x)) r+1 else r
    }

    ///
    /// Returns the concatenation of the elements in `xs`.
    ///
    def concat[a](xs: List[List[a]]): List[a] = match xs with {
        case Nil => Nil
        case x :: rs => x ::: concat(rs)
    }

    ///
    /// Returns `true` if and only if at least one element in `xs` satisfies the predicate `f`.
    ///
    def exists[a](f: a -> Bool, xs: List[a]): Bool = match xs with {
        case Nil => false
        case x :: rs => if (f(x)) true else exists(f, rs)
    }

    ///
    /// Returns `true` if and only if all elements in `xs` satisfy the predicate `f`.
    ///
    def forall[a](f: a -> Bool, xs: List[a]): Bool = match xs with {
        case Nil => true
        case x :: rs => if (!f(x)) false else forall(f, rs)
    }

    ///
    /// Returns `true` if and only if all elements in `xs` are `true`.
    ///
    def and(xs: List[Bool]): Bool =
        let f = x -> x;
            forall(f, xs)

    ///
    /// Returns `true` if and only if at least one element in `xs` is `true`.
    ///
    def or(xs: List[Bool]): Bool =
        let f = x -> x;
            exists(f, xs)

    //
    // ## Sub Lists
    //

    ///
    /// Returns a list of every element in `xs` that satisfies the predicate `f`.
    ///
    def filter[a](f: a -> Bool, xs: List[a]): List[a] = match xs with {
        case Nil => Nil
        case x :: rs =>
            let r = filter(f, rs);
                if (f(x)) x :: r else r
    }

    ///
    /// Returns the sublist of `xs` from index `b` (inclusive) to index `e` (exclusive).
    ///
    def slice[a](b: Int32, e: Int32, xs: List[a]): List[a] = sliceHelper(b, e, xs, 0)

    ///
    /// Helper function for `slice`.
    ///
    @internal
    def sliceHelper[a](b: Int32, e: Int32, xs: List[a], i: Int32): List[a] = match xs with {
        case Nil => Nil
        case x :: rs =>
            let r = sliceHelper(b, e, rs, i+1);
                if (i >= b && i < e) x :: r else r
    }

    ///
    /// Returns a pair of lists `(ys, zs)`.
    /// `ys` contains all elements of `xs` that satisfy the predicate `f`.
    /// `zs` contains all elements of `xs` that do not satisfy the predicate `f`.
    ///
    def partition[a](f: a -> Bool, xs: List[a]): (List[a], List[a]) = match xs with {
        case Nil => (Nil, Nil)
        case x :: rs =>
            let (r1, r2) = partition(f, rs);
                if (f(x)) (x :: r1, r2) else (r1, x :: r2)
    }

    ///
    /// Returns a pair of lists `(ys, zs)`.
    /// `ys` is the longest prefix of `xs` that satisfies the predicate `f`.
    /// `zs` is the remainder of `xs`.
    ///
    def span[a](f: a -> Bool, xs: List[a]): (List[a], List[a]) = match xs with {
        case Nil => (Nil, Nil)
        case x :: rs => if (f(x))
                            let (r1, r2) = span(f, rs);
                                (x :: r1, r2)
                        else
                            (Nil, xs)
    }

    ///
    /// Returns `xs` with the first `n` elements removed.
    /// Returns `Nil` if `n > length(xs)`.
    /// Returns `xs` if `n < 0`.
    ///
    def drop[a](n: Int32, xs: List[a]): List[a] = if (n < 0) xs else match (n, xs) with {
        case (_, Nil) => Nil
        case (0, _) => xs
        case (i, x :: rs) => drop(i-1, rs)
    }

    ///
    /// Returns `xs` with the longest prefix that satisfies the predicate `f` removed.
    //
    def dropWhile[a](f: a -> Bool, xs: List[a]): List[a] = match xs with {
        case Nil => Nil
        case x :: rs => if (f(x)) dropWhile(f, rs) else xs
    }

    ///
    /// Returns the first `n` elements of `xs`.
    /// Returns `xs` if `n > length(xs)`.
    /// Returns `Nil` if `n < 0`.
    ///
    def take[a](n: Int32, xs: List[a]): List[a] = if (n < 0) Nil else match (n, xs) with {
        case (_, Nil) => Nil
        case (0, _) => Nil
        case (i, x :: rs) => x :: take(i-1, rs)
    }

    ///
    /// Returns the longest prefix of `xs` that satisfies the predicate `f`.
    //
    def takeWhile[a](f: a -> Bool, xs: List[a]): List[a] = match xs with {
        case Nil => Nil
        case x :: rs => if (f(x)) x :: takeWhile(f, rs) else Nil
    }

    //
    // ## Aggregation and Sorting
    //

    ///
    /// Partitions `xs` into sublists such that for any two elements `x` and `y` in a sublist, `f(x, y)` is true.
    /// A sublist is created by iterating through the remaining elements of `xs` from left to right and adding an
    /// element to the sublist if and only if doing so creates no conflicts with the elements already in the sublist.
    ///
    def groupBy[a](f: (a, a) -> Bool, xs: List[a]): List[List[a]] = match xs with {
        case Nil => Nil
        case x :: rs =>
            let (r1, r2) = extractHelper(f, rs, x :: Nil, Nil);
                r1 :: groupBy(f, r2)
    }

    ///
    /// Helper function for `groupBy`.
    ///
    @internal
    def extractHelper[a](f: (a, a) -> Bool, xs: List[a], ps: List[a], ns: List[a]): (List[a], List[a]) = match xs with {
        case Nil => (reverse(ps), reverse(ns))
        case x :: rs => if (agreeHelper(f, x, ps)) extractHelper(f, rs, x :: ps, ns) else extractHelper(f, rs, ps, x :: ns)
    }

    ///
    /// Helper function for `groupBy`.
    ///
    @internal
    def agreeHelper[a](f: (a, a) -> Bool, a: a, xs: List[a]): Bool = match xs with {
        case Nil => true
        case x :: rs => if (f(x, a) && f(a, x)) agreeHelper(f, a, rs) else false
    }

    //
    // ## Zipping and Unzipping
    //

    ///
    /// Returns a list where the element at index `i` is `(a, b)` where
    /// `a` is the element at index `i` in `xs` and `b` is the element at index `i` in `ys`.
    /// If either `xs` or `ys` becomes depleted, then no further elements are added to the resulting list.
    ///
    def zip[a,b](xs: List[a], ys: List[b]): List[(a,b)] = match (xs, ys) with {
        case (x :: rs, y :: qs) => (x, y) :: zip(rs, qs)
        case _ => Nil
    }

    ///
    /// Returns a list where the element at index `i` is `f(a, b)` where
    /// `a` is the element at index `i` in `xs` and `b` is the element at index `i` in `ys`.
    /// If either `xs` or `ys` becomes depleted, then no further elements are added to the resulting list.
    ///
    def zipWith[a,b,c](f: (a, b) -> c, xs: List[a], ys: List[b]): List[c] = match (xs, ys) with {
        case (x :: rs, y :: qs) => f(x, y) :: zipWith(f, rs, qs)
        case _ => Nil
    }

    ///
    /// Returns a pair of lists, the first containing all first components in `xs`
    /// and the second containing all second components in `xs`.
    ///
    def unzip[a,b](xs: List[(a,b)]): (List[a], List[b]) = match xs with {
        case Nil => (Nil, Nil)
        case (x1, x2) :: rs =>
            let (r1, r2) = unzip(rs);
                (x1 :: r1, x2 :: r2)
    }

    //
    // ## Two List Operations
    //

    ///
    /// Returns a list where the element at index `i` is `f(a, b)` where
    /// `a` is the element at index `i` in `xs` and `b` is the element at index `i` in `ys`.
    /// If either `xs` or `ys` becomes depleted, then no further elements are added to the resulting list.
    /// Functionally equivalent to zipWith.
    ///
    def map2[a,b,c](f: (a, b) -> c, xs: List[a], ys: List[b]): List[c] = zipWith(f, xs, ys)

    ///
    /// Concatenates the results of applying `f` pairwise to the elements of `xs` and `ys`.
    ///
    def flatMap2[a,b,c](f: (a, b) -> List[c], xs: List[a], ys: List[b]): List[c] = match (xs, ys) with {
        case (x :: rs, y :: qs) => f(x, y) ::: flatMap2(f, rs, qs)
        case _ => Nil
    }

    ///
    /// Accumulates the result of applying `f` pairwise to the elements of `xs` and `ys`
    /// starting with the initial value `c` and going from left to right.
    /// Alias for foldLeft2.
    ///
    def fold2[a,b,c](f: (c, a, b) -> c, c: c, xs: List[a], ys: List[b]): c = foldLeft2(f, c, xs, ys)

    ///
    /// Accumulates the result of applying `f` pairwise to the elements of `xs` and `ys`
    /// starting with the initial value `c` and going from left to right.
    ///
    def foldLeft2[a,b,c](f: (c, a, b) -> c, c: c, xs: List[a], ys: List[b]): c = match (xs, ys) with {
        case (x :: rs, y :: qs) => foldLeft2(f, f(c, x, y), rs, qs)
        case _ => c
    }

    ///
    /// Accumulates the result of applying `f` pairwise to the elements of `xs` and `ys`
    /// starting with the initial value `c` and going from right to left.
    ///
    def foldRight2[a,b,c](f: (a, b, c) -> c, c: c, xs: List[a], ys: List[b]): c =
        let len1 = length(xs);
        let len2 = length(ys);
            foldRight2Helper(f, c, drop(len1-len2, xs), drop(len2-len1, ys))

    ///
    /// Helper function for `foldRight2`.
    ///
    def foldRight2Helper[a,b,c](f: (a, b, c) -> c, c: c, xs: List[a], ys: List[b]): c = match (xs, ys) with {
        case (x :: rs, y :: qs) => f(x, y, foldRight2(f, c, rs, qs))
        case _ => c
    }

    //
    // ## Combined Operations
    //

    ///
    /// Returns the result of applying `f` to every element in `xs` and concatenating the results.
    /// Alias for flatMap.
    ///
    def concatMap[a,b](f: a -> List[b], xs: List[a]): List[b] = flatMap(f, xs)

    ///
    /// Collects the results of applying the partial function `f` to every element in `xs`.
    ///
    def filterMap[a,b](f: a -> Option[b], xs: List[a]): List[b] = match xs with {
        case Nil => Nil
        case x :: rs => match f(x) with {
                            case None => filterMap(f, rs)
                            case Some(v) => v :: filterMap(f, rs)
        }
    }

    ///
    /// Returns the first non-None result of applying the partial function `f` to each element of `xs`.
    /// Returns `None` if every element of `xs` is `None`.
    ///
    def findMap[a,b](f: a -> Option[b], xs: List[a]): Option[b] = match xs with {
        case Nil => None
        case x :: rs => match f(x) with {
                            case None => findMap(f, rs)
                            case Some(v) => Some(v)
        }
    }

    //
    // ## List Conversions
    //
    def toSet[a](xs: List[a]): Set[a] = foldRight(Set.insert, Set.empty(), xs)

<<<<<<< HEAD
    ///
    /// Returns the list `xs` as a set.
    ///
    def toSet[a](xs: List[a]): Set[a] = foldRight(Set.insert, Set.empty(), xs)

    ///
    /// Returns the association list `xs` as a map.
    /// If `xs` contains multiple values for the same key, the value appearing latest in `xs` is used.
    ///
    def toMap[a, b](xs: List[(a, b)]): Map[a, b] = foldLeft((m, x) -> Map.insert(fst(x), snd(x), m), Map.empty(), xs)
=======
    // ## TODO
    ////- **toMap(xs: List[(A, B)]): Map[A, B]**
    ////    - Returns the association list as a map. If the list contains multiple values for the same key, the value appearing latest in the list is used.
>>>>>>> 888b5856
}<|MERGE_RESOLUTION|>--- conflicted
+++ resolved
@@ -755,9 +755,7 @@
     //
     // ## List Conversions
     //
-    def toSet[a](xs: List[a]): Set[a] = foldRight(Set.insert, Set.empty(), xs)
-
-<<<<<<< HEAD
+
     ///
     /// Returns the list `xs` as a set.
     ///
@@ -768,9 +766,4 @@
     /// If `xs` contains multiple values for the same key, the value appearing latest in `xs` is used.
     ///
     def toMap[a, b](xs: List[(a, b)]): Map[a, b] = foldLeft((m, x) -> Map.insert(fst(x), snd(x), m), Map.empty(), xs)
-=======
-    // ## TODO
-    ////- **toMap(xs: List[(A, B)]): Map[A, B]**
-    ////    - Returns the association list as a map. If the list contains multiple values for the same key, the value appearing latest in the list is used.
->>>>>>> 888b5856
 }