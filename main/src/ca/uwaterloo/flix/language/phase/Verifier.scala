--- conflicted
+++ resolved
@@ -36,28 +36,15 @@
       * Associativity.
       */
     case class Associativity(f: SimplifiedAst.Expression.Lambda) extends Property {
-<<<<<<< HEAD
-=======
-      // val (f, x, y, z) = (op.lam, 'x.ofType(op.tpe), 'y.ofType(op.tpe), 'z.ofType(op.tpe))
-
-      // val property = ∀(x, y, z)(f(f(x, y), z) ≡ f(x, f(y, z)))
-
->>>>>>> 23d92a72
       val formula = {
         val tpe = f.args.head.tpe
         val (x, y, z) = (mkVar2("x", tpe), mkVar2("y", tpe), mkVar2("z", tpe), )
 
-<<<<<<< HEAD
         ∀(x, y)(f(x, f(y, z)) ≡ f(f(x, y), z))
-=======
-
-        ∀()(f(Expression.True))
->>>>>>> 23d92a72
       }
 
       def fail(env0: Map[String, Expression]): VerifierError = ???
     }
-
 
     /**
       * Commutativity.
