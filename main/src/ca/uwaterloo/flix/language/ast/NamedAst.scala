--- conflicted
+++ resolved
@@ -133,21 +133,7 @@
 
     case class Tuple(elms: List[NamedAst.Expression], tvar: ast.Type.Var, loc: SourceLocation) extends NamedAst.Expression
 
-<<<<<<< HEAD
-    case class FVec(elms: List[NamedAst.Expression], tvar: ast.Type.Var, loc: SourceLocation) extends NamedAst.Expression
-
-    case class FSet(elms: List[NamedAst.Expression], tvar: ast.Type.Var, loc: SourceLocation) extends NamedAst.Expression
-
-    case class FMap(elms: List[(NamedAst.Expression, NamedAst.Expression)], tvar: ast.Type.Var, loc: SourceLocation) extends NamedAst.Expression
-
-    case class GetIndex(exp1: NamedAst.Expression, exp2: NamedAst.Expression, tvar: ast.Type.Var, loc: SourceLocation) extends NamedAst.Expression
-
-    case class PutIndex(exp1: NamedAst.Expression, exp2: NamedAst.Expression, exp3: NamedAst.Expression, tvar: ast.Type.Var, loc: SourceLocation) extends NamedAst.Expression
-
     case class Existential(fparam: NamedAst.FormalParam, exp: NamedAst.Expression, loc: SourceLocation) extends NamedAst.Expression
-=======
-    case class Existential(params: List[NamedAst.FormalParam], exp: NamedAst.Expression, loc: SourceLocation) extends NamedAst.Expression
->>>>>>> c43cdb53
 
     case class Universal(fparam: NamedAst.FormalParam, exp: NamedAst.Expression, loc: SourceLocation) extends NamedAst.Expression
 
