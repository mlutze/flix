--- conflicted
+++ resolved
@@ -62,27 +62,16 @@
     assert(opts.monitor)
   }
 
-<<<<<<< HEAD
   test("--pipe") {
     val args = Array("--pipe")
-=======
-  test("-o") {
-    val args = Array("-o", "p.flix")
     val opts = Main.parseCmdOpts(args).get
-    assert(opts.optimize)
+    assert(opts.pipe)
   }
 
   test("--optimize") {
     val args = Array("--optimize", "p.flix")
     val opts = Main.parseCmdOpts(args).get
     assert(opts.optimize)
-  }
-
-  test("-t") {
-    val args = Array("-t", "42", "p.flix")
->>>>>>> f6e8c233
-    val opts = Main.parseCmdOpts(args).get
-    assert(opts.pipe)
   }
 
   test("-p foo") {
